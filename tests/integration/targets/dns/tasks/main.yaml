--- conflicted
+++ resolved
@@ -113,7 +113,6 @@
           - dns_fl is success
           - dns_fl.ptr.description is defined
 
-<<<<<<< HEAD
     - name: Get DNS Floating IP Info
       dns_floating_ip_info:
       register: ptr
@@ -121,26 +120,23 @@
     - name: debug configs
       debug:
         var: ptr.ptr_records
-=======
+
     - name: Creating a public DNS Zone - check mode
       opentelekomcloud.cloud.dns_zones:
         name: "{{ zone_public_name }}"
         state: present
       check_mode: true
       register: dns_zo_ch
->>>>>>> 7bc039b0
-
-    - name: assert result
-      assert:
-        that:
-<<<<<<< HEAD
+
+    - name: assert result
+      assert:
+        that:
+
           - ptr is success
           - ptr is not changed
           - ptr.ptr_records is defined
-=======
           - dns_zo_ch is success
           - dns_zo_ch is changed
->>>>>>> 7bc039b0
 
     - name: Creating a public DNS Zone
       opentelekomcloud.cloud.dns_zones:
@@ -189,33 +185,6 @@
           - dns_zo is success
           - dns_zo.zone.description is defined
 
-<<<<<<< HEAD
-    - name: Get DNS Nameserver Info
-      dns_nameserver_info:
-        zone: "{{ zone_public_name }}"
-      register: nms
-
-    - name: debug configs
-      debug:
-        var: nms.dns_nameservers
-
-    - name: assert result
-      assert:
-        that:
-          - nms is success
-          - nms is not changed
-          - nms.dns_nameservers is defined
-
-    - name: Get DNS Zone Info
-      dns_zone_info:
-        zone_type: private
-        name: "{{ zone_public_name }}"
-      register: zone
-
-    - name: debug configs
-      debug:
-        var: zone.dns_zones
-=======
     - name: Creating a DNS private Zone - check mode
       opentelekomcloud.cloud.dns_zones:
         name: "{{ zone_private_name }}"
@@ -224,19 +193,12 @@
         state: present
       check_mode: true
       register: dns_zo_pr_ch
->>>>>>> 7bc039b0
-
-    - name: assert result
-      assert:
-        that:
-<<<<<<< HEAD
-          - zone is success
-          - zone is not changed
-          - zone.dns_zones is defined
-=======
+
+    - name: assert result
+      assert:
+        that:
           - dns_zo_pr_ch is success
           - dns_zo_pr_ch is changed
->>>>>>> 7bc039b0
 
     - name: Creating a DNS private Zone
       opentelekomcloud.cloud.dns_zones:
