#!/usr/bin/python
# Licensed under the Apache License, Version 2.0 (the "License");
# you may not use this file except in compliance with the License.
# You may obtain a copy of the License at
#
#     http://www.apache.org/licenses/LICENSE-2.0
#
# Unless required by applicable law or agreed to in writing, software
# distributed under the License is distributed on an "AS IS" BASIS,
# WITHOUT WARRANTIES OR CONDITIONS OF ANY KIND, either express or implied.
# See the License for the specific language governing permissions and
# limitations under the License.

DOCUMENTATION = '''
---
module: cce_cluster
short_description: Add/Delete CCE Cluster
extends_documentation_fragment: opentelekomcloud.cloud.otc
version_added: "0.0.1"
author: "Artem Goncharov (@gtema)"
description:
<<<<<<< HEAD
  - Add or Remove CCE Cluster in OTC
options:
  name:
    description:
      - Name that has to be given to the CCE cluster
=======
  - Add or Remove CCE Cluster in OTC.
options:
  name:
    description: Name that has to be given to the cluster.
>>>>>>> 99f9ed99
    required: true
    type: str
  state:
    description: Should the resource be present or absent.
    choices: [present, absent]
    default: present
    type: str
  flavor:
    description: Cluster flavor name.
    type: str
  type:
    description: Cluster type
    choices: [virtualmachine]
    default: virtualmachine
    type: str
  cluster_version:
    description:
      - Version of the CCE cluster.
      - If not provided, the newest version will be used
    required: false
    type: str
  description:
    description: Cluster description.
    type: str
  router:
    description: Name or ID of the Neutron router.
    type: str
  network:
    description: Name or ID of the Neutron network.
    type: str
  container_network_mode:
    description: Network type.
    type: str
    choices: [overlay_l2, underlay_ipvlan, vpc-router]
  container_network_cidr:
    description: CIDR for the internal network.
    type: str
  external_ip:
    description: External IP to be assigned to the cluster.
    type: str
  version:
    description: Version of the Kubernetes.
    type: str
  authentication_mode:
    description: Cluster authentication mode.
    type: str
    choices: [rbac, x509, authenticating_proxy]
  authentication_proxy_ca:
    description: CA root certificate provided in the authenticating_proxy mode.
    type: str
  service_ip_range:
    description: |
      Service CIDR block or the IP address range which the
      kubernetes clusterIp must fall within.
    type: str
  kube_proxy_mode:
    description: Service forwarding mode.
    type: str
    choices: [iptables, ipvs]
  availability_zone:
    description: Cluster AZ. Use 'multi_az' for spreading muster nodes across
                 AZ.
    type: str
  wait:
    description:
      - If the module should wait for the cluster to be created or deleted.
    type: bool
    default: 'yes'
  timeout:
    description:
      - The amount of time the module should wait.
    default: 1800
    type: int
requirements: ["openstacksdk", "otcextensions"]
'''

RETURN = '''
id:
    description: The CCE Cluster UUID.
    returned: On success when C(state=present)
    type: str
    sample: "39007a7e-ee4f-4d13-8283-b4da2e037c69"
cce_cluster:
    description: Dictionary describing the Cluster.
    returned: On success when C(state=present)
    type: complex
    contains:
        id:
            description: Unique UUID.
            type: str
            sample: "39007a7e-ee4f-4d13-8283-b4da2e037c69"
        name:
            description: Name given to the load balancer.
            type: str
            sample: "elb_test"
'''

EXAMPLES = '''
- name: Create cluster
  opentelekomcloud.cloud.cce:
    name: "{{ cce_cluster_name }}"
    flavor: "{{ cce_flavor }}"
    description: "Ansible collection test"
    router: "{{ router_name }}"
    network: "{{ network_name }}"
    container_network_mode: "{{ container_network_mode }}"
'''


from ansible_collections.opentelekomcloud.cloud.plugins.module_utils.otc import OTCModule


class CceClusterModule(OTCModule):
    argument_spec = dict(
<<<<<<< HEAD
        name=dict(required=True),
        state=dict(default='present', choices=['absent', 'present']),
        cluster_type=dict(required=True, choices=['virtualmachine', 'baremetal']),
        cluster_version=dict(required=False),
        flavor=dict(required=True, choices=[
            'cce.s1.small',
            'cce.s1.medium'
        ]),
        description=dict(required=False),
        router=dict(required=True),
        network=dict(required=True),
        network_mode=dict(required=True, choices=['overlay_l2',
                                                  'underlay_ipvlan',
                                                  'vpc-router']),
=======
        name=dict(type='str', required=True),
        state=dict(type='str', default='present', choices=['absent', 'present']),
        type=dict(type='str', default='virtualmachine',
                  choices=['virtualmachine']),
        flavor=dict(type='str'),
        description=dict(type='str'),
        router=dict(type='str'),
        network=dict(type='str'),
        container_network_mode=dict(
            type='str',
            choices=['overlay_l2', 'underlay_ipvlan', 'vpc-router']),
        container_network_cidr=dict(type='str'),
        external_ip=dict(type='str'),
        version=dict(type='str'),
        authentication_mode=dict(type='str', choices=['rbac', 'x509',
                                                      'authenticating_proxy']),
        authentication_proxy_ca=dict(type='str'),
        service_ip_range=dict(type='str'),
        kube_proxy_mode=dict(type='str', choices=['iptables', 'ipvs']),
        availability_zone=dict(type='str'),

>>>>>>> 99f9ed99
        wait=dict(required=False, type='bool', default=True),
        timeout=dict(required=False, type='int', default=1800)
    )
    module_kwargs = dict(
        supports_check_mode=True,
        required_if=[
            ('state', 'present',
             ['flavor', 'router', 'network',
              'container_network_mode']),
            ('authentication_mode', 'authenticating_proxy',
             ['authentication_proxy_ca'])
        ]
    )

    otce_min_version = '0.11.0'

    def _system_state_change(self, cluster):
        state = self.params['state']
        if state == 'present':
            if not cluster:
                return True
            # TODO: check other parameters, whether update is required
        elif state == 'absent' and cluster:
            return True
        return False

    def run(self):
<<<<<<< HEAD
        name = self.params['name']
        cluster_type = self.params['cluster_type']
        cluster_version = self.params['cluster_version']
        flavor = self.params['flavor']
        description = self.params['description']
        router = self.params['router']
        network = self.params['network']
        network_mode = self.params['network_mode']
        timeout = self.params['timeout']
=======
        self.params['wait_timeout'] = self.params['timeout']
        if self.params['type'].lower() == 'virtualmachine':
            self.params['type'] = 'VirtualMachine'
>>>>>>> 99f9ed99

        cluster = None
        changed = False

        cluster = self.conn.cce.find_cluster(
            name_or_id=self.params['name'])

        if self.ansible.check_mode:
            self.exit_json(changed=self._system_state_change(cluster))

        if self.params['state'] == 'present':
            if not cluster:
<<<<<<< HEAD
                cloud_network = self.conn.network.find_network(network)
                cloud_router = self.conn.network.find_router(router)
                if not cloud_network:
                    self.fail_json(
                        msg='Network %s is not found' % network
                    )
                if not cloud_router:
                    self.fail_json(
                        msg='Router %s is not found' % router
                    )

                cluster_type = 'BareMetal' \
                    if cluster_type.lower() == 'baremetal' \
                    else 'VirtualMachine'

                data = {
                    'metadata': {'name': name},
                    'spec': {
                        'type': cluster_type,
                        'hostNetwork': {
                            'vpc': cloud_router.id,
                            'subnet': cloud_network.id
                        },
                        'flavor': flavor,
                        'containerNetwork': {
                            'mode': network_mode,
                            'cidr': '172.16.0.0/16'
                        }
                    }
                }
                if description:
                    data['spec']['description'] = description
                if cluster_version:
                    data['spec']['version'] = cluster_version

                cluster = self.conn.cce.create_cluster(
                    **data
                )
=======
>>>>>>> 99f9ed99
                changed = True
                cluster = self.conn.create_cce_cluster(**self.params)
            else:
                # Decide whether update is required
                pass

            self.exit_json(
                changed=changed,
                cce_cluster=cluster.to_dict(),
                id=cluster.id
            )

        elif self.params['state'] == 'absent':
            changed = False

            if cluster:
                # TODO(gtema) perhaps delete all nodes here first
                attrs = {
                    'cluster': cluster.id
                }
                if self.params['wait']:
                    attrs['wait'] = True
                    if self.params['timeout']:
                        attrs['wait_timeout'] = self.params['timeout']

                changed = True
                self.conn.delete_cce_cluster(**attrs)

            self.exit_json(changed=changed)


def main():
    module = CceClusterModule()
    module()


if __name__ == '__main__':
    main()<|MERGE_RESOLUTION|>--- conflicted
+++ resolved
@@ -19,18 +19,10 @@
 version_added: "0.0.1"
 author: "Artem Goncharov (@gtema)"
 description:
-<<<<<<< HEAD
-  - Add or Remove CCE Cluster in OTC
-options:
-  name:
-    description:
-      - Name that has to be given to the CCE cluster
-=======
   - Add or Remove CCE Cluster in OTC.
 options:
   name:
     description: Name that has to be given to the cluster.
->>>>>>> 99f9ed99
     required: true
     type: str
   state:
@@ -145,22 +137,6 @@
 
 class CceClusterModule(OTCModule):
     argument_spec = dict(
-<<<<<<< HEAD
-        name=dict(required=True),
-        state=dict(default='present', choices=['absent', 'present']),
-        cluster_type=dict(required=True, choices=['virtualmachine', 'baremetal']),
-        cluster_version=dict(required=False),
-        flavor=dict(required=True, choices=[
-            'cce.s1.small',
-            'cce.s1.medium'
-        ]),
-        description=dict(required=False),
-        router=dict(required=True),
-        network=dict(required=True),
-        network_mode=dict(required=True, choices=['overlay_l2',
-                                                  'underlay_ipvlan',
-                                                  'vpc-router']),
-=======
         name=dict(type='str', required=True),
         state=dict(type='str', default='present', choices=['absent', 'present']),
         type=dict(type='str', default='virtualmachine',
@@ -182,7 +158,6 @@
         kube_proxy_mode=dict(type='str', choices=['iptables', 'ipvs']),
         availability_zone=dict(type='str'),
 
->>>>>>> 99f9ed99
         wait=dict(required=False, type='bool', default=True),
         timeout=dict(required=False, type='int', default=1800)
     )
@@ -210,21 +185,9 @@
         return False
 
     def run(self):
-<<<<<<< HEAD
-        name = self.params['name']
-        cluster_type = self.params['cluster_type']
-        cluster_version = self.params['cluster_version']
-        flavor = self.params['flavor']
-        description = self.params['description']
-        router = self.params['router']
-        network = self.params['network']
-        network_mode = self.params['network_mode']
-        timeout = self.params['timeout']
-=======
         self.params['wait_timeout'] = self.params['timeout']
         if self.params['type'].lower() == 'virtualmachine':
             self.params['type'] = 'VirtualMachine'
->>>>>>> 99f9ed99
 
         cluster = None
         changed = False
@@ -237,47 +200,6 @@
 
         if self.params['state'] == 'present':
             if not cluster:
-<<<<<<< HEAD
-                cloud_network = self.conn.network.find_network(network)
-                cloud_router = self.conn.network.find_router(router)
-                if not cloud_network:
-                    self.fail_json(
-                        msg='Network %s is not found' % network
-                    )
-                if not cloud_router:
-                    self.fail_json(
-                        msg='Router %s is not found' % router
-                    )
-
-                cluster_type = 'BareMetal' \
-                    if cluster_type.lower() == 'baremetal' \
-                    else 'VirtualMachine'
-
-                data = {
-                    'metadata': {'name': name},
-                    'spec': {
-                        'type': cluster_type,
-                        'hostNetwork': {
-                            'vpc': cloud_router.id,
-                            'subnet': cloud_network.id
-                        },
-                        'flavor': flavor,
-                        'containerNetwork': {
-                            'mode': network_mode,
-                            'cidr': '172.16.0.0/16'
-                        }
-                    }
-                }
-                if description:
-                    data['spec']['description'] = description
-                if cluster_version:
-                    data['spec']['version'] = cluster_version
-
-                cluster = self.conn.cce.create_cluster(
-                    **data
-                )
-=======
->>>>>>> 99f9ed99
                 changed = True
                 cluster = self.conn.create_cce_cluster(**self.params)
             else:
